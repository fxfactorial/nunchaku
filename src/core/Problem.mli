--- conflicted
+++ resolved
@@ -12,24 +12,6 @@
 
 (** {2 Problem: a Set of Statements + Signature} *)
 
-<<<<<<< HEAD
-module Metadata : sig
-  type t = private {
-    unsat_means_unknown: bool; (* we lost some models *)
-    sat_means_unknown: bool; (* models may be spurious *)
-  }
-
-  val default: t
-
-  val set_unsat_means_unknown: t -> t
-  val add_unsat_means_unknown: bool -> t -> t
-
-  val set_sat_means_unknown: t -> t
-  val add_sat_means_unknown: bool -> t -> t
-end
-
-=======
->>>>>>> c00de870
 type ('t, 'ty, 'inv) t = private {
   statements : ('t, 'ty, 'inv) Statement.t CCVector.ro_vector;
   metadata: Metadata.t;
